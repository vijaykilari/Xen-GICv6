/******************************************************************************
 * xc_linux_save.c
 * 
 * Save the state of a running Linux session.
 * 
 * Copyright (c) 2003, K A Fraser.
 */

#include "xc_private.h"
#include <asm-xen/suspend.h>

#define BATCH_SIZE 1024   /* 1024 pages (4MB) at a time */

#define DEBUG 0
#define DDEBUG 0

#if DEBUG
#define DPRINTF(_f, _a...) printf ( _f , ## _a )
#else
#define DPRINTF(_f, _a...) ((void)0)
#endif

#if DDEBUG
#define DDPRINTF(_f, _a...) printf ( _f , ## _a )
#else
#define DDPRINTF(_f, _a...) ((void)0)
#endif



/* This may allow us to create a 'quiet' command-line option, if necessary. */
#define verbose_printf(_f, _a...) \
    do {                          \
        if ( !verbose ) break;    \
        printf( _f , ## _a );     \
        fflush(stdout);           \
    } while ( 0 )

/*
 * Returns TRUE if the given machine frame number has a unique mapping
 * in the guest's pseudophysical map.
 * 0x80000000-3 mark the shared_info, and blk/net rings
 */
#define MFN_IS_IN_PSEUDOPHYS_MAP(_mfn) \
    (((_mfn) < (1024*1024)) && \
     ( ( (live_mfn_to_pfn_table[_mfn] < nr_pfns) && \
       (live_pfn_to_mfn_table[live_mfn_to_pfn_table[_mfn]] == (_mfn)) ) || \
\
       (live_mfn_to_pfn_table[_mfn] >= 0x80000000 && \
 live_mfn_to_pfn_table[_mfn] <= 0x80000003 ) || \
 live_pfn_to_mfn_table[live_mfn_to_pfn_table[_mfn]] == 0x80000004 )  )
     
/* Returns TRUE if MFN is successfully converted to a PFN. */
#define translate_mfn_to_pfn(_pmfn)         \
({                                          \
    unsigned long mfn = *(_pmfn);           \
    int _res = 1;                           \
    if ( !MFN_IS_IN_PSEUDOPHYS_MAP(mfn) )   \
        _res = 0;                           \
    else                                    \
        *(_pmfn) = live_mfn_to_pfn_table[mfn];   \
    _res;                                   \
})


/* test_bit */
static inline int test_bit ( int nr, volatile void * addr)
{
    return ( ((unsigned long*)addr)[nr/(sizeof(unsigned long)*8)] >> 
             (nr % (sizeof(unsigned long)*8) ) ) & 1;
}

static inline void clear_bit ( int nr, volatile void * addr)
{
    ((unsigned long*)addr)[nr/(sizeof(unsigned long)*8)] &= 
        ~(1 << (nr % (sizeof(unsigned long)*8) ) );
}

static inline void set_bit ( int nr, volatile void * addr)
{
    ((unsigned long*)addr)[nr/(sizeof(unsigned long)*8)] |= 
        (1 << (nr % (sizeof(unsigned long)*8) ) );
}
/*
 * hweightN: returns the hamming weight (i.e. the number
 * of bits set) of a N-bit word
 */

static inline unsigned int hweight32(unsigned int w)
{
    unsigned int res = (w & 0x55555555) + ((w >> 1) & 0x55555555);
    res = (res & 0x33333333) + ((res >> 2) & 0x33333333);
    res = (res & 0x0F0F0F0F) + ((res >> 4) & 0x0F0F0F0F);
    res = (res & 0x00FF00FF) + ((res >> 8) & 0x00FF00FF);
    return (res & 0x0000FFFF) + ((res >> 16) & 0x0000FFFF);
}

static inline int count_bits ( int nr, volatile void *addr)
{
    int i, count = 0;
    unsigned long *p = (unsigned long *)addr;
    /* we know the array is padded to unsigned long */
    for(i=0;i<nr/(sizeof(unsigned long)*8);i++,p++)
        count += hweight32( *p );
    return count;
}

static inline int permute( int i, int nr, int order_nr  )
{
    /* Need a simple permutation function so that we scan pages in a
       pseudo random order, enabling us to get a better estimate of
       the domain's page dirtying rate as we go (there are often 
       contiguous ranges of pfns that have similar behaviour, and we
       want to mix them up. */

    /* e.g. nr->oder 15->4 16->4 17->5 */
    /* 512MB domain, 128k pages, order 17 */

    /*
      QPONMLKJIHGFEDCBA  
             QPONMLKJIH  
      GFEDCBA  
     */
    
    /*
      QPONMLKJIHGFEDCBA  
                  EDCBA  
             QPONM
      LKJIHGF
      */

    do
    {
        i = ( ( i>>(order_nr-10))  | ( i<<10 ) ) &
            ((1<<order_nr)-1);
    }
    while ( i >= nr ); /* this won't ever loop if nr is a power of 2 */

    return i;
}

static long long tv_to_us( struct timeval *new )
{
    return (new->tv_sec * 1000000) + new->tv_usec;
}

static long long llgettimeofday()
{
    struct timeval now;
    gettimeofday(&now, NULL);
    return tv_to_us(&now);
}

static long long tv_delta( struct timeval *new, struct timeval *old )
{
    return ((new->tv_sec - old->tv_sec)*1000000 ) + 
        (new->tv_usec - old->tv_usec);
}

<<<<<<< HEAD
static int track_cpu_usage( int xc_handle, u32 domid, int faults,
                            int pages_sent, int pages_dirtied, int print )
=======
static int print_stats( int xc_handle, u64 domid, 
			int pages_sent, xc_shadow_control_stats_t *stats,
			int print )
>>>>>>> 24090828
{
    static struct timeval wall_last;
    static long long      d0_cpu_last;
    static long long      d1_cpu_last;

    struct timeval        wall_now;
    long long             wall_delta;
    long long             d0_cpu_now, d0_cpu_delta;
    long long             d1_cpu_now, d1_cpu_delta;

    gettimeofday(&wall_now, NULL);

    d0_cpu_now = xc_domain_get_cpu_usage( xc_handle, 0 )/1000;
    d1_cpu_now = xc_domain_get_cpu_usage( xc_handle, domid )/1000;

    if ( d0_cpu_now == -1 || d1_cpu_now == -1 ) 
    {
        printf("ARRHHH!!\n");
    }

    wall_delta = tv_delta(&wall_now,&wall_last)/1000;

    if ( wall_delta == 0 ) wall_delta = 1;

    d0_cpu_delta  = (d0_cpu_now - d0_cpu_last)/1000;
    d1_cpu_delta  = (d1_cpu_now - d1_cpu_last)/1000;

    if(print)
<<<<<<< HEAD
        printf("delta %lldms, dom0 %d%%, target %d%%, "
               "sent %dMb/s, dirtied %dMb/s\n",
               wall_delta, 
               (int)((d0_cpu_delta*100)/wall_delta),
               (int)((d1_cpu_delta*100)/wall_delta),
               (int)((pages_sent*PAGE_SIZE*8)/(wall_delta*1000)),
               (int)((pages_dirtied*PAGE_SIZE*8)/(wall_delta*1000))
            );
=======
	printf("delta %lldms, dom0 %d%%, target %d%%, sent %dMb/s, dirtied %dMb/s\n",
	       wall_delta, 
	       (int)((d0_cpu_delta*100)/wall_delta),
	       (int)((d1_cpu_delta*100)/wall_delta),
	       (int)((pages_sent*PAGE_SIZE*8)/(wall_delta*1000)),
	       (int)((stats->dirty_count*PAGE_SIZE*8)/(wall_delta*1000))
	    );
>>>>>>> 24090828

    d0_cpu_last  = d0_cpu_now;
    d1_cpu_last  = d1_cpu_now;
    wall_last = wall_now; 

    return 0;
}


static int analysis_phase( int xc_handle, u64 domid, 
			   int nr_pfns, unsigned long *arr )
{
    long long start, now;
    xc_shadow_control_stats_t stats;

    start = llgettimeofday();

    while(0)
    {
	int i;

	xc_shadow_control( xc_handle, domid, 
			   DOM0_SHADOW_CONTROL_OP_CLEAN2,
			   arr, nr_pfns, NULL);
	printf("#Flush\n");
	for(i=0;i<100;i++)
	{	    
	    usleep(10000);	    
	    now = llgettimeofday();
	    xc_shadow_control( xc_handle, domid, 
			       DOM0_SHADOW_CONTROL_OP_PEEK,
			       NULL, 0, &stats);

	    printf("now= %lld faults= %ld dirty= %ld dirty_net= %ld dirty_block= %ld\n", 
		   ((now-start)+500)/1000, 
		   stats.fault_count, stats.dirty_count,
		   stats.dirty_net_count, stats.dirty_block_count );

	}


    }
    

    return -1;
}

int xc_linux_save(int xc_handle,
                  u32 domid, 
                  unsigned int flags,
                  int (*writerfn)(void *, const void *, size_t),
                  void *writerst )
{
    dom0_op_t op;
    int rc = 1, i, j, k, last_iter, iter = 0;
    unsigned long mfn;
    int verbose = flags & XCFLAGS_VERBOSE;
    int live = flags & XCFLAGS_LIVE;
    int debug = flags & XCFLAGS_DEBUG;
    int sent_last_iter, sent_this_iter, skip_this_iter;

    /* Important tuning parameters */
    int max_iters  = 29; /* limit us to 30 times round loop */
    int max_factor = 3;  /* never send more than 3x nr_pfns */

    /* The new domain's shared-info frame number. */
    unsigned long shared_info_frame;
    
    /* A copy of the CPU context of the guest. */
    full_execution_context_t ctxt;

    /* A copy of the domain's name. */
    char name[MAX_DOMAIN_NAME];

    /* A table containg the type of each PFN (/not/ MFN!). */
    unsigned long *pfn_type = NULL;
    unsigned long *pfn_batch = NULL;

    /* A temporary mapping, and a copy, of one frame of guest memory. */
    unsigned long page[1024];

    /* A copy of the pfn-to-mfn table frame list. */
    unsigned long *live_pfn_to_mfn_frame_list;
    unsigned long pfn_to_mfn_frame_list[1024];

    /* Live mapping of the table mapping each PFN to its current MFN. */
    unsigned long *live_pfn_to_mfn_table = NULL;
    /* Live mapping of system MFN to PFN table. */
    unsigned long *live_mfn_to_pfn_table = NULL;
    
    /* Live mapping of shared info structure */
    unsigned long *live_shinfo;

    /* base of the region in which domain memory is mapped */
    unsigned char *region_base;

    /* A temporary mapping, and a copy, of the guest's suspend record. */
    suspend_record_t *p_srec;

    /* number of pages we're dealing with */
    unsigned long nr_pfns;

    /* power of 2 order of nr_pfns */
    int order_nr; 

    /* bitmap of pages:
       - that should be sent this iteration (unless later marked as skip); 
       - to skip this iteration because already dirty;
       - to fixup by sending at the end if not already resent; */
    unsigned long *to_send, *to_skip, *to_fix;
    
    xc_shadow_control_stats_t stats;

    int needed_to_fix = 0;
    int total_sent    = 0;
    
    if ( mlock(&ctxt, sizeof(ctxt) ) )
    {
        PERROR("Unable to mlock ctxt");
        return 1;
    }

    /* Ensure that the domain exists, and that it is stopped. */
    if ( xc_domain_pause(xc_handle, domid) )
    {
        PERROR("Could not pause domain");
        goto out;
    }

    memcpy(name, op.u.getdomaininfo.name, sizeof(name));
    shared_info_frame = op.u.getdomaininfo.shared_info_frame;

    /* A cheesy test to see whether the domain contains valid state. */
    if ( ctxt.pt_base == 0 )
    {
        ERROR("Domain is not in a valid Linux guest OS state");
        goto out;
    }

    /* Map the suspend-record MFN to pin it. The page must be owned by 
       domid for this to succeed. */
    p_srec = mfn_mapper_map_single(xc_handle, domid,
                                   sizeof(*p_srec), PROT_READ, 
                                   ctxt.cpu_ctxt.esi );

    if (!p_srec)
    {
        ERROR("Couldn't map state record");
        goto out;
    }

    nr_pfns = p_srec->nr_pfns;

    /* cheesy sanity check */
    if ( nr_pfns > 1024*1024 )
    {
        ERROR("Invalid state record -- pfn count out of range");
        goto out;
    }

    /* the pfn_to_mfn_frame_list fits in a single page */
    live_pfn_to_mfn_frame_list = 
        mfn_mapper_map_single(xc_handle, domid, 
                              PAGE_SIZE, PROT_READ, 
                              p_srec->pfn_to_mfn_frame_list );

    if (!live_pfn_to_mfn_frame_list)
    {
        ERROR("Couldn't map pfn_to_mfn_frame_list");
        goto out;
    }

    /* Track the mfn_to_pfn table down from the domains PT */
    {
        unsigned long *pgd;
        unsigned long mfn_to_pfn_table_start_mfn;

        pgd = mfn_mapper_map_single(xc_handle, domid, 
                                    PAGE_SIZE, PROT_READ, 
                                    ctxt.pt_base>>PAGE_SHIFT);

        mfn_to_pfn_table_start_mfn = 
            pgd[HYPERVISOR_VIRT_START>>L2_PAGETABLE_SHIFT]>>PAGE_SHIFT;

        live_mfn_to_pfn_table = 
            mfn_mapper_map_single(xc_handle, DOMID_SELF, 
                                  PAGE_SIZE*1024, PROT_READ, 
                                  mfn_to_pfn_table_start_mfn );
    }

    /* Map all the frames of the pfn->mfn table. For migrate to succeed, 
       the guest must not change which frames are used for this purpose. 
       (its not clear why it would want to change them, and we'll be OK
       from a safety POV anyhow. */

    live_pfn_to_mfn_table = mfn_mapper_map_batch( xc_handle, domid, 
                                                  PROT_READ,
                                                  live_pfn_to_mfn_frame_list,
                                                  (nr_pfns+1023)/1024 );  
    if( !live_pfn_to_mfn_table )
    {
        PERROR("Couldn't map pfn_to_mfn table");
        goto out;
    }


    /* Canonicalise the pfn-to-mfn table frame-number list. */
    memcpy( pfn_to_mfn_frame_list, live_pfn_to_mfn_frame_list, PAGE_SIZE );
    for ( i = 0; i < nr_pfns; i += 1024 )
    {
        if ( !translate_mfn_to_pfn(&pfn_to_mfn_frame_list[i/1024]) )
        {
            ERROR("Frame # in pfn-to-mfn frame list is not in pseudophys");
            goto out;
        }
    }

    /* At this point, we can start the domain again if we're doing a
       live suspend */

    if( live )
    { 
<<<<<<< HEAD
        if ( xc_shadow_control( xc_handle, domid, 
                                DOM0_SHADOW_CONTROL_OP_ENABLE_LOGDIRTY,
                                NULL, 0, NULL, NULL ) < 0 )
        {
            ERROR("Couldn't enable shadow mode");
            goto out;
        }

        if ( xc_domain_unpause(xc_handle, domid) < 0 )
        {
            ERROR("Couldn't unpause domain");
            goto out;
        }

        last_iter = 0;
        sent_last_iter = 1<<20; /* 4GB's worth of pages */
=======
	if ( xc_shadow_control( xc_handle, domid, 
			   DOM0_SHADOW_CONTROL_OP_ENABLE_LOGDIRTY,
			   NULL, 0, NULL ) < 0 )
	{
	    ERROR("Couldn't enable shadow mode");
	    goto out;
	}

	if ( xc_domain_start( xc_handle, domid ) < 0 )
	{
	    ERROR("Couldn't restart domain");
	    goto out;
	}

	last_iter = 0;
	sent_last_iter = 1<<20; // 4GB's worth of pages
>>>>>>> 24090828
    }
    else
        last_iter = 1;

    /* calculate the power of 2 order of nr_pfns, e.g.
     15->4 16->4 17->5 */
    for( i=nr_pfns-1, order_nr=0; i ; i>>=1, order_nr++ );

    /* Setup to_send bitmap */
    {
        int sz = (nr_pfns/8) + 8; /* includes slop at end of array */
 
        to_send = malloc( sz );
        to_fix  = calloc( 1, sz );
        to_skip = malloc( sz );

        if (!to_send || !to_fix || !to_skip)
        {
            ERROR("Couldn't allocate to_send array");
            goto out;
        }

        memset( to_send, 0xff, sz );

        if ( mlock( to_send, sz ) )
        {
            PERROR("Unable to mlock to_send");
            return 1;
        }

        /* (to fix is local only) */

        if ( mlock( to_skip, sz ) )
        {
            PERROR("Unable to mlock to_skip");
            return 1;
        }

    }

<<<<<<< HEAD
    /* calculate the power of 2 order of nr_pfns, e.g.
       15->4 16->4 17->5 */
    for( i=nr_pfns-1, order_nr=0; i ; i>>=1, order_nr++ );

    printf("nr_pfns=%d order_nr=%d\n",nr_pfns, order_nr);
=======
    analysis_phase( xc_handle, domid, nr_pfns, to_skip );
>>>>>>> 24090828

    /* We want zeroed memory so use calloc rather than malloc. */
    pfn_type = calloc(BATCH_SIZE, sizeof(unsigned long));
    pfn_batch = calloc(BATCH_SIZE, sizeof(unsigned long));

    if ( (pfn_type == NULL) || (pfn_batch == NULL) )
    {
        errno = ENOMEM;
        goto out;
    }

    if ( mlock( pfn_type, BATCH_SIZE * sizeof(unsigned long) ) )
    {
        ERROR("Unable to mlock");
        goto out;
    }


    /*
     * Quick belt and braces sanity check.
     */
#if DEBUG
    for ( i = 0; i < nr_pfns; i++ )
    {
        mfn = live_pfn_to_mfn_table[i];

        if( (live_mfn_to_pfn_table[mfn] != i) && (mfn != 0x80000004) )
            printf("i=0x%x mfn=%x live_mfn_to_pfn_table=%x\n",
                   i,mfn,live_mfn_to_pfn_table[mfn]);
    }
#endif

    /* Map the shared info frame */
    live_shinfo = mfn_mapper_map_single(xc_handle, domid,
                                        PAGE_SIZE, PROT_READ,
                                        shared_info_frame);

    if (!live_shinfo)
    {
        ERROR("Couldn't map live_shinfo");
        goto out;
    }

    /* Start writing out the saved-domain record. */

    if ( (*writerfn)(writerst, "LinuxGuestRecord",    16) ||
         (*writerfn)(writerst, name,                  sizeof(name)) ||
         (*writerfn)(writerst, &nr_pfns,              sizeof(unsigned long)) ||
         (*writerfn)(writerst, pfn_to_mfn_frame_list, PAGE_SIZE) )
    {
        ERROR("Error when writing to state file (1)");
        goto out;
    }

    print_stats( xc_handle, domid, 0, &stats, 0 );

    /* Now write out each data page, canonicalising page tables as we go... */
    
    while(1)
    {
<<<<<<< HEAD
        unsigned int prev_pc, sent_this_iter, N, batch;

        iter++;
        sent_this_iter = 0;
        skip_this_iter = 0;
        prev_pc = 0;
        N=0;

        verbose_printf("Saving memory pages: iter %d   0%%", iter);

        while( N < nr_pfns )
        {
            unsigned int this_pc = (N * 100) / nr_pfns;

            if ( (this_pc - prev_pc) >= 5 )
            {
                verbose_printf("\b\b\b\b%3d%%", this_pc);
                prev_pc = this_pc;
            }

            /* slightly wasteful to peek the whole array evey time, 
               but this is fast enough for the moment. */

            if ( !last_iter && 
                 xc_shadow_control(xc_handle, domid, 
                                   DOM0_SHADOW_CONTROL_OP_PEEK,
                                   to_skip, nr_pfns, NULL, NULL) != nr_pfns ) 
            {
                ERROR("Error peeking shadow bitmap");
                goto out;
            }
     

            /* load pfn_type[] with the mfn of all the pages we're doing in
               this batch. */

            for( batch = 0; batch < BATCH_SIZE && N < nr_pfns ; N++ )
            {
                int n = permute(N, nr_pfns, order_nr );

                if(0 && debug)
                    fprintf(stderr,"%d pfn= %08lx mfn= %08lx %d   "
                            "[mfn]= %08lx\n",
                            iter, n, live_pfn_to_mfn_table[n],
                            test_bit(n,to_send),
                            live_mfn_to_pfn_table[
                                live_pfn_to_mfn_table[n]&0xFFFFF]);

                if (!last_iter && test_bit(n, to_send) && test_bit(n, to_skip))
                    skip_this_iter++; /* stats keeping */

                if (! ( (test_bit(n, to_send) && !test_bit(n, to_skip)) ||
                        (test_bit(n, to_send) && last_iter) ||
                        (test_bit(n, to_fix)  && last_iter) )   )
                    continue;

                /* we get here if:
                   1. page is marked to_send & hasn't already been re-dirtied
                   2. (ignore to_skip in last iteration)
                   3. add in pages that still need fixup (net bufs)
                */
  
                pfn_batch[batch] = n;
                pfn_type[batch] = live_pfn_to_mfn_table[n];

                if( pfn_type[batch] == 0x80000004 )
                {
                    /* not currently in pusedo-physical map -- set bit
                       in to_fix that we must send this page in last_iter
                       unless its sent sooner anyhow */

                    set_bit( n, to_fix );
                    if( iter>1 )
                        DDPRINTF("Urk! netbuf race: iter %d, pfn %lx."
                                 " mfn %lx\n",
                                 iter,n,pfn_type[batch]);
                    continue;
                }

                if ( last_iter && test_bit(n, to_fix) && 
                     !test_bit(n, to_send) )
                {
                    needed_to_fix++;
                    DPRINTF("Fix! iter %d, pfn %lx. mfn %lx\n",
                            iter,n,pfn_type[batch]);
                }

                clear_bit( n, to_fix ); 

                batch++;
            }
     
            DDPRINTF("batch %d:%d (n=%d)\n",iter,batch,n);

            if ( batch == 0 ) 
                goto skip; /* very unlikely */
      
            if ( (region_base = mfn_mapper_map_batch(xc_handle, domid, 
                                                     PROT_READ,
                                                     pfn_type,
                                                     batch)) == 0 )
            {
                PERROR("map batch failed");
                goto out;
            }
     
            if ( get_pfn_type_batch(xc_handle, domid, batch, pfn_type) )
            {
                ERROR("get_pfn_type_batch failed");
                goto out;
            }
     
            for ( j = 0; j < batch; j++ )
            {
                if ( (pfn_type[j] & LTAB_MASK) == XTAB )
                {
                    DDPRINTF("type fail: page %i mfn %08lx\n",j,pfn_type[j]);
                    continue;
                }
  
                if ( 0 && debug )
                    fprintf(stderr,"%d pfn= %08lx mfn= %08lx "
                            "[mfn]= %08lx sum= %08lx\n",
                            iter, 
                            (pfn_type[j] & LTAB_MASK) | pfn_batch[j],
                            pfn_type[j],
                            live_mfn_to_pfn_table[pfn_type[j]&(~LTAB_MASK)],
                            csum_page(region_base + (PAGE_SIZE*j))
                        );

                /* canonicalise mfn->pfn */
                pfn_type[j] = (pfn_type[j] & LTAB_MASK) |
                    pfn_batch[j];
            }

     
            if ( (*writerfn)(writerst, &batch, sizeof(int) ) )
            {
                ERROR("Error when writing to state file (2)");
                goto out;
            }

            if ( (*writerfn)(writerst, pfn_type, sizeof(unsigned long)*j ) )
            {
                ERROR("Error when writing to state file (3)");
                goto out;
            }
     
            /* entering this loop, pfn_type is now in pfns (Not mfns) */
            for( j = 0; j < batch; j++ )
            {
                /* write out pages in batch */
  
                if( (pfn_type[j] & LTAB_MASK) == XTAB)
                {
                    DDPRINTF("SKIP BOGUS page %i mfn %08lx\n",j,pfn_type[j]);
                    continue;
                }
  
                if ( ((pfn_type[j] & LTAB_MASK) == L1TAB) || 
                     ((pfn_type[j] & LTAB_MASK) == L2TAB) )
                {
      
                    memcpy(page, region_base + (PAGE_SIZE*j), PAGE_SIZE);
      
                    for ( k = 0; 
                          k < (((pfn_type[j] & LTAB_MASK) == L2TAB) ? 
                               (HYPERVISOR_VIRT_START >> L2_PAGETABLE_SHIFT) : 
                               1024); 
                          k++ )
                    {
                        unsigned long pfn;

                        if ( !(page[k] & _PAGE_PRESENT) ) continue;
                        mfn = page[k] >> PAGE_SHIFT;      
                        pfn = live_mfn_to_pfn_table[mfn];

                        if ( !MFN_IS_IN_PSEUDOPHYS_MAP(mfn) )
                        {
                            /* I don't think this should ever happen */
                            printf("FNI %d : [%08lx,%d] pte=%08lx, "
                                   "mfn=%08lx, pfn=%08lx [mfn]=%08lx\n",
                                   j, pfn_type[j], k,
                                   page[k], mfn, live_mfn_to_pfn_table[mfn],
                                   (live_mfn_to_pfn_table[mfn]<nr_pfns)? 
                                   live_pfn_to_mfn_table[
                                       live_mfn_to_pfn_table[mfn]]:0xdeadbeef);
                            pfn = 0; /* be suspicious, very suspicious */
                        }
                        page[k] &= PAGE_SIZE - 1;
                        page[k] |= pfn << PAGE_SHIFT;
                    } /* end of page table rewrite for loop */
      
                    if ( (*writerfn)(writerst, page, PAGE_SIZE) )
                    {
                        ERROR("Error when writing to state file (4)");
                        goto out;
                    }
      
                }  /* end of it's a PT page */
                else
                {  /* normal page */

                    if ( (*writerfn)(writerst, region_base + (PAGE_SIZE*j), 
                                     PAGE_SIZE) )
                    {
                        ERROR("Error when writing to state file (5)");
                        goto out;
                    }
                }
            } /* end of the write out for this batch */
     
            sent_this_iter += batch;

        } /* end of this while loop for this iteration */

        munmap(region_base, batch*PAGE_SIZE);
=======
	unsigned int prev_pc, sent_this_iter, N, batch;

	iter++;
	sent_this_iter = 0;
	skip_this_iter = 0;
	prev_pc = 0;
	N=0;

	verbose_printf("Saving memory pages: iter %d   0%%", iter);

	while( N < nr_pfns )
	{
	    unsigned int this_pc = (N * 100) / nr_pfns;

	    if ( (this_pc - prev_pc) >= 5 )
	    {
		verbose_printf("\b\b\b\b%3d%%", this_pc);
		prev_pc = this_pc;
	    }

	    /* slightly wasteful to peek the whole array evey time, 
	       but this is fast enough for the moment. */

	    if ( !last_iter && 
		 xc_shadow_control(xc_handle, domid, 
				   DOM0_SHADOW_CONTROL_OP_PEEK,
				   to_skip, nr_pfns, NULL) != nr_pfns ) 
	    {
		ERROR("Error peeking shadow bitmap");
		goto out;
	    }
	    

	    /* load pfn_type[] with the mfn of all the pages we're doing in
	       this batch. */

	    for( batch = 0; batch < BATCH_SIZE && N < nr_pfns ; N++ )
	    {
		int n = permute(N, nr_pfns, order_nr );

		if(0 && debug)
		    fprintf(stderr,"%d pfn= %08lx mfn= %08lx %d   [mfn]= %08lx\n",
			    iter, n, live_pfn_to_mfn_table[n],
			    test_bit(n,to_send),
			    live_mfn_to_pfn_table[live_pfn_to_mfn_table[n]&0xFFFFF]);

		if (!last_iter && test_bit(n, to_send) && test_bit(n, to_skip))
		    skip_this_iter++; // stats keeping

		if (! ( (test_bit(n, to_send) && !test_bit(n, to_skip)) ||
			(test_bit(n, to_send) && last_iter) ||
			(test_bit(n, to_fix)  && last_iter) )   )
		    continue;

		/* we get here if:
		   1. page is marked to_send & hasn't already been re-dirtied
		   2. (ignore to_skip in last iteration)
		   3. add in pages that still need fixup (net bufs)
		 */
		
		pfn_batch[batch] = n;
		pfn_type[batch] = live_pfn_to_mfn_table[n];

		if( pfn_type[batch] == 0x80000004 )
		{
		    /* not currently in pusedo-physical map -- set bit
		       in to_fix that we must send this page in last_iter
		       unless its sent sooner anyhow */

		    set_bit( n, to_fix );
		    if( iter>1 )
			DDPRINTF("Urk! netbuf race: iter %d, pfn %lx. mfn %lx\n",
			       iter,n,pfn_type[batch]);
		    continue;
		}

		if ( last_iter && test_bit(n, to_fix ) && !test_bit(n, to_send ))
		{
		    needed_to_fix++;
		    DPRINTF("Fix! iter %d, pfn %lx. mfn %lx\n",
			       iter,n,pfn_type[batch]);
		}

		clear_bit( n, to_fix ); 

		batch++;
	    }
	    
	    DDPRINTF("batch %d:%d (n=%d)\n",iter,batch,n);

	    if(batch == 0) goto skip; // vanishingly unlikely...
 	    
	    if ( (region_base = mfn_mapper_map_batch( xc_handle, domid, 
						      PROT_READ,
						      pfn_type,
						      batch )) == 0)
	    {
		PERROR("map batch failed");
		goto out;
	    }
	    
	    if ( get_pfn_type_batch(xc_handle, domid, batch, pfn_type) )
	    {
		ERROR("get_pfn_type_batch failed");
		goto out;
	    }
	    
	    for( j = 0; j < batch; j++ )
	    {
		if( (pfn_type[j] & LTAB_MASK) == XTAB)
		{
		    DDPRINTF("type fail: page %i mfn %08lx\n",j,pfn_type[j]);
		    continue;
		}
		
		if(0 && debug)
		    fprintf(stderr,"%d pfn= %08lx mfn= %08lx [mfn]= %08lx sum= %08lx\n",
			    iter, 
			    (pfn_type[j] & LTAB_MASK) | pfn_batch[j],
			    pfn_type[j],
			    live_mfn_to_pfn_table[pfn_type[j]&(~LTAB_MASK)],
			    csum_page(region_base + (PAGE_SIZE*j))
			);

		/* canonicalise mfn->pfn */
		pfn_type[j] = (pfn_type[j] & LTAB_MASK) |
		    pfn_batch[j];
		//live_mfn_to_pfn_table[pfn_type[j]&~LTAB_MASK];

	    }

	    
	    if ( (*writerfn)(writerst, &batch, sizeof(int) ) )
	    {
		ERROR("Error when writing to state file (2)");
		goto out;
	    }

	    if ( (*writerfn)(writerst, pfn_type, sizeof(unsigned long)*j ) )
	    {
		ERROR("Error when writing to state file (3)");
		goto out;
	    }
	    
	    /* entering this loop, pfn_type is now in pfns (Not mfns) */
	    for( j = 0; j < batch; j++ )
	    {
		/* write out pages in batch */
		
		if( (pfn_type[j] & LTAB_MASK) == XTAB)
		{
		    DDPRINTF("SKIP BOGUS page %i mfn %08lx\n",j,pfn_type[j]);
		    continue;
		}
		
		if ( ((pfn_type[j] & LTAB_MASK) == L1TAB) || 
		     ((pfn_type[j] & LTAB_MASK) == L2TAB) )
		{
		    
		    memcpy(page, region_base + (PAGE_SIZE*j), PAGE_SIZE);
		    
		    for ( k = 0; 
			  k < (((pfn_type[j] & LTAB_MASK) == L2TAB) ? 
		       (HYPERVISOR_VIRT_START >> L2_PAGETABLE_SHIFT) : 1024); 
			  k++ )
		    {
			unsigned long pfn;

			if ( !(page[k] & _PAGE_PRESENT) ) continue;
			mfn = page[k] >> PAGE_SHIFT;		    
			pfn = live_mfn_to_pfn_table[mfn];

			if ( !MFN_IS_IN_PSEUDOPHYS_MAP(mfn) )
			{
			    // I don't think this should ever happen

			    printf("FNI %d : [%08lx,%d] pte=%08lx, mfn=%08lx, pfn=%08lx [mfn]=%08lx\n",
				   j, pfn_type[j], k,
				   page[k], mfn, live_mfn_to_pfn_table[mfn],
				   (live_mfn_to_pfn_table[mfn]<nr_pfns)? 
				   live_pfn_to_mfn_table[live_mfn_to_pfn_table[mfn]]: 0xdeadbeef);

			    pfn = 0; // be suspicious, very suspicious
			    
			    //goto out;  // let's try our luck


			}
			page[k] &= PAGE_SIZE - 1;
			page[k] |= pfn << PAGE_SHIFT;
			
#if 0
			printf("L%d i=%d pfn=%d mfn=%d k=%d pte=%08lx xpfn=%d\n",
			       pfn_type[j]>>28,
			       j,i,mfn,k,page[k],page[k]>>PAGE_SHIFT);
#endif			  
			
		    } /* end of page table rewrite for loop */
		    
		    if ( (*writerfn)(writerst, page, PAGE_SIZE) )
		    {
			ERROR("Error when writing to state file (4)");
			goto out;
		    }
		    
		}  /* end of it's a PT page */
		else
		{  /* normal page */

		    if ( (*writerfn)(writerst, region_base + (PAGE_SIZE*j), PAGE_SIZE) )
		    {
			ERROR("Error when writing to state file (5)");
			goto out;
		    }
		}
	    } /* end of the write out for this batch */
	    
	    sent_this_iter += batch;

	} /* end of this while loop for this iteration */

	munmap(region_base, batch*PAGE_SIZE);
>>>>>>> 24090828

    skip: 

        total_sent += sent_this_iter;

        verbose_printf("\r %d: sent %d, skipped %d, ", 
                       iter, sent_this_iter, skip_this_iter );

<<<<<<< HEAD
        if ( last_iter )
        {
            track_cpu_usage( xc_handle, domid, 0, sent_this_iter, 0, 1);
=======
	if ( last_iter )
	{
	    print_stats( xc_handle, domid, sent_this_iter, &stats, 1);
>>>>>>> 24090828

            verbose_printf("Total pages sent= %d (%.2fx)\n", 
                           total_sent, ((float)total_sent)/nr_pfns );
            verbose_printf("(of which %d were fixups)\n", needed_to_fix  );
        }       

<<<<<<< HEAD
        if ( debug && last_iter )
        {
            int minusone = -1;
            memset( to_send, 0xff, nr_pfns/8 );
            debug = 0;
            printf("Entering debug resend-all mode\n");
    
            /* send "-1" to put receiver into debug mode */
            if ( (*writerfn)(writerst, &minusone, sizeof(int)) )
            {
                ERROR("Error when writing to state file (6)");
                goto out;
            }

            continue;
        }

        if ( last_iter )
            break;
=======
	if ( debug && last_iter )
	{
	    int minusone = -1;
	    memset( to_send, 0xff, (nr_pfns+8)/8 );
	    debug = 0;
	    printf("Entering debug resend-all mode\n");
    
	    /* send "-1" to put receiver into debug mode */
	    if ( (*writerfn)(writerst, &minusone, sizeof(int)) )
	    {
		ERROR("Error when writing to state file (6)");
		goto out;
	    }

	    continue;
	}

	if ( last_iter )
	    break;

	if ( live )
	{
	    if ( 
		 // ( sent_this_iter > (sent_last_iter * 0.95) ) ||		 
		 (iter >= max_iters) || 
		 (sent_this_iter+skip_this_iter < 50) || 
		 (total_sent > nr_pfns*max_factor) )
	    {
		DPRINTF("Start last iteration\n");
		last_iter = 1;

		xc_domain_stop_sync( xc_handle, domid, &op, NULL );

	    } 

	    if ( xc_shadow_control( xc_handle, domid, 
				    DOM0_SHADOW_CONTROL_OP_CLEAN2,
				    to_send, nr_pfns, &stats ) != nr_pfns ) 
	    {
		ERROR("Error flushing shadow PT");
		goto out;
	    }

	    sent_last_iter = sent_this_iter;

	    print_stats( xc_handle, domid, sent_this_iter, &stats, 1);
	    
	}
>>>>>>> 24090828

        if ( live )
        {
            if ( (iter >= max_iters) || 
                 (sent_this_iter+skip_this_iter < 50) || 
                 (total_sent > nr_pfns*max_factor) )
            {
                DPRINTF("Start last iteration\n");
                last_iter = 1;

                xc_domain_pause(xc_handle, domid);
            } 

            if ( xc_shadow_control( xc_handle, domid, 
                                    DOM0_SHADOW_CONTROL_OP_CLEAN2,
                                    to_send, nr_pfns, &faults_this_iter,
                                    &dirtied_this_iter) != nr_pfns ) 
            {
                ERROR("Error flushing shadow PT");
                goto out;
            }

            sent_last_iter = sent_this_iter;

            /* dirtied_this_iter = count_bits( nr_pfns, to_send ); */
            track_cpu_usage( xc_handle, domid, faults_this_iter,
                             sent_this_iter, dirtied_this_iter, 1);
     
        }

    } /* end of while 1 */

    DPRINTF("All memory is saved\n");

    /* Success! */
    rc = 0;
    
    /* Zero terminate */
    if ( (*writerfn)(writerst, &rc, sizeof(int)) )
    {
        ERROR("Error when writing to state file (6)");
        goto out;
    }

    /* Get the final execution context */
    op.cmd = DOM0_GETDOMAININFO;
    op.u.getdomaininfo.domain = (domid_t)domid;
    op.u.getdomaininfo.ctxt = &ctxt;
    if ( (do_dom0_op(xc_handle, &op) < 0) || 
         ((u32)op.u.getdomaininfo.domain != domid) )
    {
        PERROR("Could not get info on domain");
        goto out;
    }

    /* Canonicalise the suspend-record frame number. */
    if ( !translate_mfn_to_pfn(&ctxt.cpu_ctxt.esi) )
    {
        ERROR("State record is not in range of pseudophys map");
        goto out;
    }

    /* Canonicalise each GDT frame number. */
    for ( i = 0; i < ctxt.gdt_ents; i += 512 )
    {
        if ( !translate_mfn_to_pfn(&ctxt.gdt_frames[i]) )
        {
            ERROR("GDT frame is not in range of pseudophys map");
            goto out;
        }
    }

    /* Canonicalise the page table base pointer. */
    if ( !MFN_IS_IN_PSEUDOPHYS_MAP(ctxt.pt_base >> PAGE_SHIFT) )
    {
        ERROR("PT base is not in range of pseudophys map");
        goto out;
    }
    ctxt.pt_base = live_mfn_to_pfn_table[ctxt.pt_base >> PAGE_SHIFT] << 
        PAGE_SHIFT;

    if ( (*writerfn)(writerst, &ctxt,       sizeof(ctxt)) ||
         (*writerfn)(writerst, live_shinfo, PAGE_SIZE) )
    {
        ERROR("Error when writing to state file (1)");
        goto out;
    }
    munmap(live_shinfo, PAGE_SIZE);

 out:
    if ( pfn_type != NULL )
        free(pfn_type);

    DPRINTF("Save exit rc=%d\n",rc);
    
    return !!rc;

}<|MERGE_RESOLUTION|>--- conflicted
+++ resolved
@@ -47,8 +47,8 @@
        (live_pfn_to_mfn_table[live_mfn_to_pfn_table[_mfn]] == (_mfn)) ) || \
 \
        (live_mfn_to_pfn_table[_mfn] >= 0x80000000 && \
- live_mfn_to_pfn_table[_mfn] <= 0x80000003 ) || \
- live_pfn_to_mfn_table[live_mfn_to_pfn_table[_mfn]] == 0x80000004 )  )
+	live_mfn_to_pfn_table[_mfn] <= 0x80000003 ) || \
+	live_pfn_to_mfn_table[live_mfn_to_pfn_table[_mfn]] == 0x80000004 )  )
      
 /* Returns TRUE if MFN is successfully converted to a PFN. */
 #define translate_mfn_to_pfn(_pmfn)         \
@@ -67,19 +67,19 @@
 static inline int test_bit ( int nr, volatile void * addr)
 {
     return ( ((unsigned long*)addr)[nr/(sizeof(unsigned long)*8)] >> 
-             (nr % (sizeof(unsigned long)*8) ) ) & 1;
+	     (nr % (sizeof(unsigned long)*8) ) ) & 1;
 }
 
 static inline void clear_bit ( int nr, volatile void * addr)
 {
     ((unsigned long*)addr)[nr/(sizeof(unsigned long)*8)] &= 
-        ~(1 << (nr % (sizeof(unsigned long)*8) ) );
+	~(1 << (nr % (sizeof(unsigned long)*8) ) );
 }
 
 static inline void set_bit ( int nr, volatile void * addr)
 {
     ((unsigned long*)addr)[nr/(sizeof(unsigned long)*8)] |= 
-        (1 << (nr % (sizeof(unsigned long)*8) ) );
+	(1 << (nr % (sizeof(unsigned long)*8) ) );
 }
 /*
  * hweightN: returns the hamming weight (i.e. the number
@@ -88,20 +88,20 @@
 
 static inline unsigned int hweight32(unsigned int w)
 {
-    unsigned int res = (w & 0x55555555) + ((w >> 1) & 0x55555555);
-    res = (res & 0x33333333) + ((res >> 2) & 0x33333333);
-    res = (res & 0x0F0F0F0F) + ((res >> 4) & 0x0F0F0F0F);
-    res = (res & 0x00FF00FF) + ((res >> 8) & 0x00FF00FF);
-    return (res & 0x0000FFFF) + ((res >> 16) & 0x0000FFFF);
+        unsigned int res = (w & 0x55555555) + ((w >> 1) & 0x55555555);
+        res = (res & 0x33333333) + ((res >> 2) & 0x33333333);
+        res = (res & 0x0F0F0F0F) + ((res >> 4) & 0x0F0F0F0F);
+        res = (res & 0x00FF00FF) + ((res >> 8) & 0x00FF00FF);
+        return (res & 0x0000FFFF) + ((res >> 16) & 0x0000FFFF);
 }
 
 static inline int count_bits ( int nr, volatile void *addr)
 {
     int i, count = 0;
     unsigned long *p = (unsigned long *)addr;
-    /* we know the array is padded to unsigned long */
+    // we know the array is padded to unsigned long
     for(i=0;i<nr/(sizeof(unsigned long)*8);i++,p++)
-        count += hweight32( *p );
+	count += hweight32( *p );
     return count;
 }
 
@@ -131,10 +131,10 @@
 
     do
     {
-        i = ( ( i>>(order_nr-10))  | ( i<<10 ) ) &
-            ((1<<order_nr)-1);
-    }
-    while ( i >= nr ); /* this won't ever loop if nr is a power of 2 */
+	i = ( ( i>>(order_nr-10))  | ( i<<10 ) ) &
+	    ((1<<order_nr)-1);
+    }
+    while ( i >= nr ); // this won't ever loop if nr is a power of 2
 
     return i;
 }
@@ -154,17 +154,12 @@
 static long long tv_delta( struct timeval *new, struct timeval *old )
 {
     return ((new->tv_sec - old->tv_sec)*1000000 ) + 
-        (new->tv_usec - old->tv_usec);
-}
-
-<<<<<<< HEAD
-static int track_cpu_usage( int xc_handle, u32 domid, int faults,
-                            int pages_sent, int pages_dirtied, int print )
-=======
-static int print_stats( int xc_handle, u64 domid, 
+	(new->tv_usec - old->tv_usec);
+}
+
+static int print_stats( int xc_handle, u32 domid, 
 			int pages_sent, xc_shadow_control_stats_t *stats,
 			int print )
->>>>>>> 24090828
 {
     static struct timeval wall_last;
     static long long      d0_cpu_last;
@@ -180,9 +175,9 @@
     d0_cpu_now = xc_domain_get_cpu_usage( xc_handle, 0 )/1000;
     d1_cpu_now = xc_domain_get_cpu_usage( xc_handle, domid )/1000;
 
-    if ( d0_cpu_now == -1 || d1_cpu_now == -1 ) 
-    {
-        printf("ARRHHH!!\n");
+    if ( d0_cpu_now == -1 || d1_cpu_now == -1 )	
+    {
+	printf("ARRHHH!!\n");
     }
 
     wall_delta = tv_delta(&wall_now,&wall_last)/1000;
@@ -193,16 +188,6 @@
     d1_cpu_delta  = (d1_cpu_now - d1_cpu_last)/1000;
 
     if(print)
-<<<<<<< HEAD
-        printf("delta %lldms, dom0 %d%%, target %d%%, "
-               "sent %dMb/s, dirtied %dMb/s\n",
-               wall_delta, 
-               (int)((d0_cpu_delta*100)/wall_delta),
-               (int)((d1_cpu_delta*100)/wall_delta),
-               (int)((pages_sent*PAGE_SIZE*8)/(wall_delta*1000)),
-               (int)((pages_dirtied*PAGE_SIZE*8)/(wall_delta*1000))
-            );
-=======
 	printf("delta %lldms, dom0 %d%%, target %d%%, sent %dMb/s, dirtied %dMb/s\n",
 	       wall_delta, 
 	       (int)((d0_cpu_delta*100)/wall_delta),
@@ -210,17 +195,16 @@
 	       (int)((pages_sent*PAGE_SIZE*8)/(wall_delta*1000)),
 	       (int)((stats->dirty_count*PAGE_SIZE*8)/(wall_delta*1000))
 	    );
->>>>>>> 24090828
 
     d0_cpu_last  = d0_cpu_now;
     d1_cpu_last  = d1_cpu_now;
-    wall_last = wall_now; 
+    wall_last = wall_now;	
 
     return 0;
 }
 
 
-static int analysis_phase( int xc_handle, u64 domid, 
+static int analysis_phase( int xc_handle, u32 domid, 
 			   int nr_pfns, unsigned long *arr )
 {
     long long start, now;
@@ -260,9 +244,9 @@
 
 int xc_linux_save(int xc_handle,
                   u32 domid, 
-                  unsigned int flags,
-                  int (*writerfn)(void *, const void *, size_t),
-                  void *writerst )
+		  unsigned int flags,
+		  int (*writerfn)(void *, const void *, size_t),
+		  void *writerst )
 {
     dom0_op_t op;
     int rc = 1, i, j, k, last_iter, iter = 0;
@@ -273,8 +257,8 @@
     int sent_last_iter, sent_this_iter, skip_this_iter;
 
     /* Important tuning parameters */
-    int max_iters  = 29; /* limit us to 30 times round loop */
-    int max_factor = 3;  /* never send more than 3x nr_pfns */
+    int max_iters  = 29; // limit us to 30 times round loop
+    int max_factor = 3;  // never send more than 3x nr_pfns 
 
     /* The new domain's shared-info frame number. */
     unsigned long shared_info_frame;
@@ -334,10 +318,11 @@
     }
 
     /* Ensure that the domain exists, and that it is stopped. */
-    if ( xc_domain_pause(xc_handle, domid) )
-    {
-        PERROR("Could not pause domain");
-        goto out;
+
+    if ( xc_domain_pause( xc_handle, domid, &op, &ctxt ) )
+    {
+	PERROR("Could not pause domain");
+	goto out;
     }
 
     memcpy(name, op.u.getdomaininfo.name, sizeof(name));
@@ -353,8 +338,8 @@
     /* Map the suspend-record MFN to pin it. The page must be owned by 
        domid for this to succeed. */
     p_srec = mfn_mapper_map_single(xc_handle, domid,
-                                   sizeof(*p_srec), PROT_READ, 
-                                   ctxt.cpu_ctxt.esi );
+				 sizeof(*p_srec), PROT_READ, 
+				 ctxt.cpu_ctxt.esi );
 
     if (!p_srec)
     {
@@ -373,9 +358,9 @@
 
     /* the pfn_to_mfn_frame_list fits in a single page */
     live_pfn_to_mfn_frame_list = 
-        mfn_mapper_map_single(xc_handle, domid, 
-                              PAGE_SIZE, PROT_READ, 
-                              p_srec->pfn_to_mfn_frame_list );
+	mfn_mapper_map_single(xc_handle, domid, 
+			      PAGE_SIZE, PROT_READ, 
+			      p_srec->pfn_to_mfn_frame_list );
 
     if (!live_pfn_to_mfn_frame_list)
     {
@@ -385,20 +370,20 @@
 
     /* Track the mfn_to_pfn table down from the domains PT */
     {
-        unsigned long *pgd;
-        unsigned long mfn_to_pfn_table_start_mfn;
-
-        pgd = mfn_mapper_map_single(xc_handle, domid, 
-                                    PAGE_SIZE, PROT_READ, 
-                                    ctxt.pt_base>>PAGE_SHIFT);
-
-        mfn_to_pfn_table_start_mfn = 
-            pgd[HYPERVISOR_VIRT_START>>L2_PAGETABLE_SHIFT]>>PAGE_SHIFT;
-
-        live_mfn_to_pfn_table = 
-            mfn_mapper_map_single(xc_handle, DOMID_SELF, 
-                                  PAGE_SIZE*1024, PROT_READ, 
-                                  mfn_to_pfn_table_start_mfn );
+	unsigned long *pgd;
+	unsigned long mfn_to_pfn_table_start_mfn;
+
+	pgd = mfn_mapper_map_single(xc_handle, domid, 
+				PAGE_SIZE, PROT_READ, 
+				ctxt.pt_base>>PAGE_SHIFT);
+
+	mfn_to_pfn_table_start_mfn = 
+	    pgd[HYPERVISOR_VIRT_START>>L2_PAGETABLE_SHIFT]>>PAGE_SHIFT;
+
+	live_mfn_to_pfn_table = 
+	    mfn_mapper_map_single(xc_handle, ~0ULL, 
+				  PAGE_SIZE*1024, PROT_READ, 
+				  mfn_to_pfn_table_start_mfn );
     }
 
     /* Map all the frames of the pfn->mfn table. For migrate to succeed, 
@@ -407,9 +392,9 @@
        from a safety POV anyhow. */
 
     live_pfn_to_mfn_table = mfn_mapper_map_batch( xc_handle, domid, 
-                                                  PROT_READ,
-                                                  live_pfn_to_mfn_frame_list,
-                                                  (nr_pfns+1023)/1024 );  
+						  PROT_READ,
+						  live_pfn_to_mfn_frame_list,
+						  (nr_pfns+1023)/1024 );  
     if( !live_pfn_to_mfn_table )
     {
         PERROR("Couldn't map pfn_to_mfn table");
@@ -433,24 +418,6 @@
 
     if( live )
     { 
-<<<<<<< HEAD
-        if ( xc_shadow_control( xc_handle, domid, 
-                                DOM0_SHADOW_CONTROL_OP_ENABLE_LOGDIRTY,
-                                NULL, 0, NULL, NULL ) < 0 )
-        {
-            ERROR("Couldn't enable shadow mode");
-            goto out;
-        }
-
-        if ( xc_domain_unpause(xc_handle, domid) < 0 )
-        {
-            ERROR("Couldn't unpause domain");
-            goto out;
-        }
-
-        last_iter = 0;
-        sent_last_iter = 1<<20; /* 4GB's worth of pages */
-=======
 	if ( xc_shadow_control( xc_handle, domid, 
 			   DOM0_SHADOW_CONTROL_OP_ENABLE_LOGDIRTY,
 			   NULL, 0, NULL ) < 0 )
@@ -459,18 +426,17 @@
 	    goto out;
 	}
 
-	if ( xc_domain_start( xc_handle, domid ) < 0 )
+	if ( xc_domain_unpause( xc_handle, domid ) < 0 )
 	{
-	    ERROR("Couldn't restart domain");
+	    ERROR("Couldn't unpause domain");
 	    goto out;
 	}
 
 	last_iter = 0;
 	sent_last_iter = 1<<20; // 4GB's worth of pages
->>>>>>> 24090828
     }
     else
-        last_iter = 1;
+	last_iter = 1;
 
     /* calculate the power of 2 order of nr_pfns, e.g.
      15->4 16->4 17->5 */
@@ -478,45 +444,37 @@
 
     /* Setup to_send bitmap */
     {
-        int sz = (nr_pfns/8) + 8; /* includes slop at end of array */
- 
-        to_send = malloc( sz );
-        to_fix  = calloc( 1, sz );
-        to_skip = malloc( sz );
-
-        if (!to_send || !to_fix || !to_skip)
-        {
-            ERROR("Couldn't allocate to_send array");
-            goto out;
-        }
-
-        memset( to_send, 0xff, sz );
-
-        if ( mlock( to_send, sz ) )
-        {
-            PERROR("Unable to mlock to_send");
-            return 1;
-        }
-
-        /* (to fix is local only) */
-
-        if ( mlock( to_skip, sz ) )
-        {
-            PERROR("Unable to mlock to_skip");
-            return 1;
-        }
-
-    }
-
-<<<<<<< HEAD
-    /* calculate the power of 2 order of nr_pfns, e.g.
-       15->4 16->4 17->5 */
-    for( i=nr_pfns-1, order_nr=0; i ; i>>=1, order_nr++ );
-
-    printf("nr_pfns=%d order_nr=%d\n",nr_pfns, order_nr);
-=======
+	int sz = (nr_pfns/8) + 8; // includes slop at end of array
+	
+	to_send = malloc( sz );
+	to_fix  = calloc( 1, sz );
+	to_skip = malloc( sz );
+
+	if (!to_send || !to_fix || !to_skip)
+	{
+	    ERROR("Couldn't allocate to_send array");
+	    goto out;
+	}
+
+	memset( to_send, 0xff, sz );
+
+	if ( mlock( to_send, sz ) )
+	{
+	    PERROR("Unable to mlock to_send");
+	    return 1;
+	}
+
+	/* (to fix is local only) */
+
+	if ( mlock( to_skip, sz ) )
+	{
+	    PERROR("Unable to mlock to_skip");
+	    return 1;
+	}
+
+    }
+
     analysis_phase( xc_handle, domid, nr_pfns, to_skip );
->>>>>>> 24090828
 
     /* We want zeroed memory so use calloc rather than malloc. */
     pfn_type = calloc(BATCH_SIZE, sizeof(unsigned long));
@@ -530,8 +488,8 @@
 
     if ( mlock( pfn_type, BATCH_SIZE * sizeof(unsigned long) ) )
     {
-        ERROR("Unable to mlock");
-        goto out;
+	ERROR("Unable to mlock");
+	goto out;
     }
 
 
@@ -543,16 +501,16 @@
     {
         mfn = live_pfn_to_mfn_table[i];
 
-        if( (live_mfn_to_pfn_table[mfn] != i) && (mfn != 0x80000004) )
-            printf("i=0x%x mfn=%x live_mfn_to_pfn_table=%x\n",
-                   i,mfn,live_mfn_to_pfn_table[mfn]);
+	if( (live_mfn_to_pfn_table[mfn] != i) && (mfn != 0x80000004) )
+	    printf("i=0x%x mfn=%x live_mfn_to_pfn_table=%x\n",
+		   i,mfn,live_mfn_to_pfn_table[mfn]);
     }
 #endif
 
     /* Map the shared info frame */
     live_shinfo = mfn_mapper_map_single(xc_handle, domid,
-                                        PAGE_SIZE, PROT_READ,
-                                        shared_info_frame);
+					PAGE_SIZE, PROT_READ,
+					shared_info_frame);
 
     if (!live_shinfo)
     {
@@ -577,225 +535,6 @@
     
     while(1)
     {
-<<<<<<< HEAD
-        unsigned int prev_pc, sent_this_iter, N, batch;
-
-        iter++;
-        sent_this_iter = 0;
-        skip_this_iter = 0;
-        prev_pc = 0;
-        N=0;
-
-        verbose_printf("Saving memory pages: iter %d   0%%", iter);
-
-        while( N < nr_pfns )
-        {
-            unsigned int this_pc = (N * 100) / nr_pfns;
-
-            if ( (this_pc - prev_pc) >= 5 )
-            {
-                verbose_printf("\b\b\b\b%3d%%", this_pc);
-                prev_pc = this_pc;
-            }
-
-            /* slightly wasteful to peek the whole array evey time, 
-               but this is fast enough for the moment. */
-
-            if ( !last_iter && 
-                 xc_shadow_control(xc_handle, domid, 
-                                   DOM0_SHADOW_CONTROL_OP_PEEK,
-                                   to_skip, nr_pfns, NULL, NULL) != nr_pfns ) 
-            {
-                ERROR("Error peeking shadow bitmap");
-                goto out;
-            }
-     
-
-            /* load pfn_type[] with the mfn of all the pages we're doing in
-               this batch. */
-
-            for( batch = 0; batch < BATCH_SIZE && N < nr_pfns ; N++ )
-            {
-                int n = permute(N, nr_pfns, order_nr );
-
-                if(0 && debug)
-                    fprintf(stderr,"%d pfn= %08lx mfn= %08lx %d   "
-                            "[mfn]= %08lx\n",
-                            iter, n, live_pfn_to_mfn_table[n],
-                            test_bit(n,to_send),
-                            live_mfn_to_pfn_table[
-                                live_pfn_to_mfn_table[n]&0xFFFFF]);
-
-                if (!last_iter && test_bit(n, to_send) && test_bit(n, to_skip))
-                    skip_this_iter++; /* stats keeping */
-
-                if (! ( (test_bit(n, to_send) && !test_bit(n, to_skip)) ||
-                        (test_bit(n, to_send) && last_iter) ||
-                        (test_bit(n, to_fix)  && last_iter) )   )
-                    continue;
-
-                /* we get here if:
-                   1. page is marked to_send & hasn't already been re-dirtied
-                   2. (ignore to_skip in last iteration)
-                   3. add in pages that still need fixup (net bufs)
-                */
-  
-                pfn_batch[batch] = n;
-                pfn_type[batch] = live_pfn_to_mfn_table[n];
-
-                if( pfn_type[batch] == 0x80000004 )
-                {
-                    /* not currently in pusedo-physical map -- set bit
-                       in to_fix that we must send this page in last_iter
-                       unless its sent sooner anyhow */
-
-                    set_bit( n, to_fix );
-                    if( iter>1 )
-                        DDPRINTF("Urk! netbuf race: iter %d, pfn %lx."
-                                 " mfn %lx\n",
-                                 iter,n,pfn_type[batch]);
-                    continue;
-                }
-
-                if ( last_iter && test_bit(n, to_fix) && 
-                     !test_bit(n, to_send) )
-                {
-                    needed_to_fix++;
-                    DPRINTF("Fix! iter %d, pfn %lx. mfn %lx\n",
-                            iter,n,pfn_type[batch]);
-                }
-
-                clear_bit( n, to_fix ); 
-
-                batch++;
-            }
-     
-            DDPRINTF("batch %d:%d (n=%d)\n",iter,batch,n);
-
-            if ( batch == 0 ) 
-                goto skip; /* very unlikely */
-      
-            if ( (region_base = mfn_mapper_map_batch(xc_handle, domid, 
-                                                     PROT_READ,
-                                                     pfn_type,
-                                                     batch)) == 0 )
-            {
-                PERROR("map batch failed");
-                goto out;
-            }
-     
-            if ( get_pfn_type_batch(xc_handle, domid, batch, pfn_type) )
-            {
-                ERROR("get_pfn_type_batch failed");
-                goto out;
-            }
-     
-            for ( j = 0; j < batch; j++ )
-            {
-                if ( (pfn_type[j] & LTAB_MASK) == XTAB )
-                {
-                    DDPRINTF("type fail: page %i mfn %08lx\n",j,pfn_type[j]);
-                    continue;
-                }
-  
-                if ( 0 && debug )
-                    fprintf(stderr,"%d pfn= %08lx mfn= %08lx "
-                            "[mfn]= %08lx sum= %08lx\n",
-                            iter, 
-                            (pfn_type[j] & LTAB_MASK) | pfn_batch[j],
-                            pfn_type[j],
-                            live_mfn_to_pfn_table[pfn_type[j]&(~LTAB_MASK)],
-                            csum_page(region_base + (PAGE_SIZE*j))
-                        );
-
-                /* canonicalise mfn->pfn */
-                pfn_type[j] = (pfn_type[j] & LTAB_MASK) |
-                    pfn_batch[j];
-            }
-
-     
-            if ( (*writerfn)(writerst, &batch, sizeof(int) ) )
-            {
-                ERROR("Error when writing to state file (2)");
-                goto out;
-            }
-
-            if ( (*writerfn)(writerst, pfn_type, sizeof(unsigned long)*j ) )
-            {
-                ERROR("Error when writing to state file (3)");
-                goto out;
-            }
-     
-            /* entering this loop, pfn_type is now in pfns (Not mfns) */
-            for( j = 0; j < batch; j++ )
-            {
-                /* write out pages in batch */
-  
-                if( (pfn_type[j] & LTAB_MASK) == XTAB)
-                {
-                    DDPRINTF("SKIP BOGUS page %i mfn %08lx\n",j,pfn_type[j]);
-                    continue;
-                }
-  
-                if ( ((pfn_type[j] & LTAB_MASK) == L1TAB) || 
-                     ((pfn_type[j] & LTAB_MASK) == L2TAB) )
-                {
-      
-                    memcpy(page, region_base + (PAGE_SIZE*j), PAGE_SIZE);
-      
-                    for ( k = 0; 
-                          k < (((pfn_type[j] & LTAB_MASK) == L2TAB) ? 
-                               (HYPERVISOR_VIRT_START >> L2_PAGETABLE_SHIFT) : 
-                               1024); 
-                          k++ )
-                    {
-                        unsigned long pfn;
-
-                        if ( !(page[k] & _PAGE_PRESENT) ) continue;
-                        mfn = page[k] >> PAGE_SHIFT;      
-                        pfn = live_mfn_to_pfn_table[mfn];
-
-                        if ( !MFN_IS_IN_PSEUDOPHYS_MAP(mfn) )
-                        {
-                            /* I don't think this should ever happen */
-                            printf("FNI %d : [%08lx,%d] pte=%08lx, "
-                                   "mfn=%08lx, pfn=%08lx [mfn]=%08lx\n",
-                                   j, pfn_type[j], k,
-                                   page[k], mfn, live_mfn_to_pfn_table[mfn],
-                                   (live_mfn_to_pfn_table[mfn]<nr_pfns)? 
-                                   live_pfn_to_mfn_table[
-                                       live_mfn_to_pfn_table[mfn]]:0xdeadbeef);
-                            pfn = 0; /* be suspicious, very suspicious */
-                        }
-                        page[k] &= PAGE_SIZE - 1;
-                        page[k] |= pfn << PAGE_SHIFT;
-                    } /* end of page table rewrite for loop */
-      
-                    if ( (*writerfn)(writerst, page, PAGE_SIZE) )
-                    {
-                        ERROR("Error when writing to state file (4)");
-                        goto out;
-                    }
-      
-                }  /* end of it's a PT page */
-                else
-                {  /* normal page */
-
-                    if ( (*writerfn)(writerst, region_base + (PAGE_SIZE*j), 
-                                     PAGE_SIZE) )
-                    {
-                        ERROR("Error when writing to state file (5)");
-                        goto out;
-                    }
-                }
-            } /* end of the write out for this batch */
-     
-            sent_this_iter += batch;
-
-        } /* end of this while loop for this iteration */
-
-        munmap(region_base, batch*PAGE_SIZE);
-=======
 	unsigned int prev_pc, sent_this_iter, N, batch;
 
 	iter++;
@@ -1018,51 +757,23 @@
 	} /* end of this while loop for this iteration */
 
 	munmap(region_base, batch*PAGE_SIZE);
->>>>>>> 24090828
 
     skip: 
 
-        total_sent += sent_this_iter;
-
-        verbose_printf("\r %d: sent %d, skipped %d, ", 
-                       iter, sent_this_iter, skip_this_iter );
-
-<<<<<<< HEAD
-        if ( last_iter )
-        {
-            track_cpu_usage( xc_handle, domid, 0, sent_this_iter, 0, 1);
-=======
+	total_sent += sent_this_iter;
+
+	verbose_printf("\r %d: sent %d, skipped %d, ", 
+		       iter, sent_this_iter, skip_this_iter );
+
 	if ( last_iter )
 	{
 	    print_stats( xc_handle, domid, sent_this_iter, &stats, 1);
->>>>>>> 24090828
-
-            verbose_printf("Total pages sent= %d (%.2fx)\n", 
-                           total_sent, ((float)total_sent)/nr_pfns );
-            verbose_printf("(of which %d were fixups)\n", needed_to_fix  );
-        }       
-
-<<<<<<< HEAD
-        if ( debug && last_iter )
-        {
-            int minusone = -1;
-            memset( to_send, 0xff, nr_pfns/8 );
-            debug = 0;
-            printf("Entering debug resend-all mode\n");
-    
-            /* send "-1" to put receiver into debug mode */
-            if ( (*writerfn)(writerst, &minusone, sizeof(int)) )
-            {
-                ERROR("Error when writing to state file (6)");
-                goto out;
-            }
-
-            continue;
-        }
-
-        if ( last_iter )
-            break;
-=======
+
+	    verbose_printf("Total pages sent= %d (%.2fx)\n", 
+			   total_sent, ((float)total_sent)/nr_pfns );
+	    verbose_printf("(of which %d were fixups)\n", needed_to_fix  );
+	}       
+
 	if ( debug && last_iter )
 	{
 	    int minusone = -1;
@@ -1094,7 +805,7 @@
 		DPRINTF("Start last iteration\n");
 		last_iter = 1;
 
-		xc_domain_stop_sync( xc_handle, domid, &op, NULL );
+		xc_domain_pause( xc_handle, domid, &op, NULL );
 
 	    } 
 
@@ -1111,36 +822,7 @@
 	    print_stats( xc_handle, domid, sent_this_iter, &stats, 1);
 	    
 	}
->>>>>>> 24090828
-
-        if ( live )
-        {
-            if ( (iter >= max_iters) || 
-                 (sent_this_iter+skip_this_iter < 50) || 
-                 (total_sent > nr_pfns*max_factor) )
-            {
-                DPRINTF("Start last iteration\n");
-                last_iter = 1;
-
-                xc_domain_pause(xc_handle, domid);
-            } 
-
-            if ( xc_shadow_control( xc_handle, domid, 
-                                    DOM0_SHADOW_CONTROL_OP_CLEAN2,
-                                    to_send, nr_pfns, &faults_this_iter,
-                                    &dirtied_this_iter) != nr_pfns ) 
-            {
-                ERROR("Error flushing shadow PT");
-                goto out;
-            }
-
-            sent_last_iter = sent_this_iter;
-
-            /* dirtied_this_iter = count_bits( nr_pfns, to_send ); */
-            track_cpu_usage( xc_handle, domid, faults_this_iter,
-                             sent_this_iter, dirtied_this_iter, 1);
-     
-        }
+
 
     } /* end of while 1 */
 
@@ -1152,8 +834,8 @@
     /* Zero terminate */
     if ( (*writerfn)(writerst, &rc, sizeof(int)) )
     {
-        ERROR("Error when writing to state file (6)");
-        goto out;
+	ERROR("Error when writing to state file (6)");
+	goto out;
     }
 
     /* Get the final execution context */
@@ -1161,10 +843,10 @@
     op.u.getdomaininfo.domain = (domid_t)domid;
     op.u.getdomaininfo.ctxt = &ctxt;
     if ( (do_dom0_op(xc_handle, &op) < 0) || 
-         ((u32)op.u.getdomaininfo.domain != domid) )
-    {
-        PERROR("Could not get info on domain");
-        goto out;
+	 ((u32)op.u.getdomaininfo.domain != domid) )
+    {
+	PERROR("Could not get info on domain");
+	goto out;
     }
 
     /* Canonicalise the suspend-record frame number. */
@@ -1190,18 +872,18 @@
         ERROR("PT base is not in range of pseudophys map");
         goto out;
     }
-    ctxt.pt_base = live_mfn_to_pfn_table[ctxt.pt_base >> PAGE_SHIFT] << 
-        PAGE_SHIFT;
-
-    if ( (*writerfn)(writerst, &ctxt,       sizeof(ctxt)) ||
-         (*writerfn)(writerst, live_shinfo, PAGE_SIZE) )
+    ctxt.pt_base = live_mfn_to_pfn_table[ctxt.pt_base >> PAGE_SHIFT] << PAGE_SHIFT;
+
+    if ( (*writerfn)(writerst, &ctxt,                 sizeof(ctxt)) ||
+         (*writerfn)(writerst, live_shinfo,           PAGE_SIZE) )
     {
         ERROR("Error when writing to state file (1)");
         goto out;
     }
     munmap(live_shinfo, PAGE_SIZE);
 
- out:
+out:
+
     if ( pfn_type != NULL )
         free(pfn_type);
 
