#include <xeno/config.h>
#include <xeno/init.h>
#include <xeno/lib.h>
#include <xeno/errno.h>
#include <xeno/sched.h>
#include <xeno/mm.h>
#include <xeno/skbuff.h>
#include <xeno/interrupt.h>
#include <xeno/delay.h>
#include <xeno/event.h>
#include <xeno/dom0_ops.h>
#include <asm/io.h>

rwlock_t tasklist_lock __cacheline_aligned = RW_LOCK_UNLOCKED;

schedule_data_t schedule_data[NR_CPUS];

int wake_up(struct task_struct *p)
{
    unsigned long flags;
    int ret = 0;
    spin_lock_irqsave(&schedule_data[p->processor].lock, flags);
    if ( __task_on_runqueue(p) ) goto out;
    p->state = TASK_RUNNING;
    __add_to_runqueue(p);
    ret = 1;

 out:
    spin_unlock_irqrestore(&schedule_data[p->processor].lock, flags);
    return ret;
}


struct task_struct *do_newdomain(void)
{
    int retval;
    struct task_struct *p = NULL;
    unsigned long flags;

    retval = -ENOMEM;
    p = alloc_task_struct();
    if (!p) goto newdomain_out;
    memset(p, 0, sizeof(*p));
    p->shared_info = (void *)get_free_page(GFP_KERNEL);
    memset(p->shared_info, 0, sizeof(shared_info_t));

    p->addr_limit = USER_DS;
    p->state      = TASK_UNINTERRUPTIBLE;
    p->active_mm  = &p->mm;
    p->num_net_vifs = 0;

    /*
     * KAF: Passing in newdomain struct to this function is gross!
     * Therefore, for now we just allocate the single blk_ring
     * before the multiople net_rings :-)
     */
    p->blk_ring_base = (blk_ring_t *)(p->shared_info + 1);
    p->net_ring_base = (net_ring_t *)(p->blk_ring_base + 1);
    p->pg_head = p->tot_pages = 0;
    write_lock_irqsave(&tasklist_lock, flags);
    SET_LINKS(p);
    write_unlock_irqrestore(&tasklist_lock, flags);

 newdomain_out:
    return(p);
}


void reschedule(struct task_struct *p)
{
    int cpu = p->processor;
    struct task_struct *curr;
    unsigned long flags;

    if ( p->has_cpu ) return;

    spin_lock_irqsave(&schedule_data[cpu].lock, flags);
    curr = schedule_data[cpu].curr;
    if ( is_idle_task(curr) ) 
    {
        set_bit(_HYP_EVENT_NEED_RESCHED, &curr->hyp_events);
        spin_unlock_irqrestore(&schedule_data[cpu].lock, flags);
#ifdef CONFIG_SMP
        if ( cpu != smp_processor_id() ) smp_send_event_check_cpu(cpu);
#endif
    }
    else
    {
        spin_unlock_irqrestore(&schedule_data[cpu].lock, flags);
    }
}


static void process_timeout(unsigned long __data)
{
    struct task_struct * p = (struct task_struct *) __data;
    wake_up(p);
}

long schedule_timeout(long timeout)
{
    struct timer_list timer;
    unsigned long expire;
    
    switch (timeout)
    {
    case MAX_SCHEDULE_TIMEOUT:
        /*
         * These two special cases are useful to be comfortable in the caller.
         * Nothing more. We could take MAX_SCHEDULE_TIMEOUT from one of the
         * negative value but I' d like to return a valid offset (>=0) to allow
         * the caller to do everything it want with the retval.
         */
        schedule();
        goto out;
    default:
        /*
         * Another bit of PARANOID. Note that the retval will be 0 since no
         * piece of kernel is supposed to do a check for a negative retval of
         * schedule_timeout() (since it should never happens anyway). You just
         * have the printk() that will tell you if something is gone wrong and
         * where.
         */
        if (timeout < 0)
        {
            printk(KERN_ERR "schedule_timeout: wrong timeout "
                   "value %lx from %p\n", timeout,
                   __builtin_return_address(0));
            current->state = TASK_RUNNING;
            goto out;
        }
    }
    
    expire = timeout + jiffies;
    
    init_timer(&timer);
    timer.expires = expire;
    timer.data = (unsigned long) current;
    timer.function = process_timeout;
    
    add_timer(&timer);
    schedule();
    del_timer_sync(&timer);
    
    timeout = expire - jiffies;
    
 out:
    return timeout < 0 ? 0 : timeout;
}


long do_yield(void)
{
    current->state = TASK_INTERRUPTIBLE;
    schedule();
    return 0;
}

/* Get a pointer to the specified domain.  Consider replacing this
 * with a hash lookup later.
 *
 * Also, kill_other_domain should call this instead of scanning on its own.
 */
struct task_struct *find_domain_by_id(unsigned int dom)
{
    struct task_struct *p = &idle0_task;

    read_lock_irq(&tasklist_lock);
    do {
        if ( (p->domain == dom) ) {
            read_unlock_irq(&tasklist_lock);
            return (p);
        }
    } while ( (p = p->next_task) != &idle0_task );
    read_unlock_irq(&tasklist_lock);

    return 0;
}


void kill_domain_with_errmsg(const char *err)
{
    printk("DOM%d FATAL ERROR: %s\n", 
           current->domain, err);
    kill_domain();
}


/* Kill the currently executing domain. */
void kill_domain(void)
{
    if ( current->domain == 0 )
    {
        extern void machine_restart(char *);
        printk("Domain 0 killed: rebooting machine!\n");
        machine_restart(0);
    }

    printk("Killing domain %d\n", current->domain);
    current->state = TASK_DYING;
    schedule();
    BUG(); /* never get here */
}


long kill_other_domain(unsigned int dom)
{
    struct task_struct *p = &idle0_task;
    unsigned long cpu_mask = 0;
    long ret = -ESRCH;

    read_lock_irq(&tasklist_lock);
    do {
        if ( p->domain == dom )
        {
            cpu_mask = mark_guest_event(p, _EVENT_DIE);
            ret = 0;
            break;
        }
    }
    while ( (p = p->next_task) != &idle0_task );
    read_unlock_irq(&tasklist_lock);

    hyp_event_notify(cpu_mask);

    return ret;
}


/* Release resources belonging to task @p. */
void release_task(struct task_struct *p)
{
    ASSERT(!__task_on_runqueue(p));
    ASSERT(p->state == TASK_DYING);
    ASSERT(!p->has_cpu);
    write_lock_irq(&tasklist_lock);
    REMOVE_LINKS(p);
    write_unlock_irq(&tasklist_lock);

    /*
     * Safe! Only queue skbuffs with tasklist_lock held.
     * Only access shared_info with tasklist_lock held.
     * And free_task_struct() only releases if refcnt == 0.
     */
    while ( p->num_net_vifs )
    {
        destroy_net_vif(p);
    }
    free_page((unsigned long)p->shared_info);
    free_task_struct(p);
}


asmlinkage void schedule(void)
{
    struct task_struct *prev, *next;
    struct list_head *tmp;
    int this_cpu;

 need_resched_back:
    prev = current;
    this_cpu = prev->processor;

    spin_lock_irq(&schedule_data[this_cpu].lock);

    ASSERT(!in_interrupt());
    ASSERT(__task_on_runqueue(prev));

    if ( !prev->counter )
    {
        prev->counter = 2;
        __move_last_runqueue(prev);
    }

    switch ( prev->state )
    {
    case TASK_INTERRUPTIBLE:
        if ( signal_pending(prev) )
        {
            prev->state = TASK_RUNNING;
            break;
        }
    default:
        __del_from_runqueue(prev);
    case TASK_RUNNING:;
    }
    clear_bit(_HYP_EVENT_NEED_RESCHED, &prev->hyp_events);

    /* Round-robin, skipping idle where possible. */
    next = NULL;
    list_for_each(tmp, &schedule_data[smp_processor_id()].runqueue) {
        next = list_entry(tmp, struct task_struct, run_list);
        if ( next->domain != IDLE_DOMAIN_ID ) break;
    }

    prev->has_cpu = 0;
    next->has_cpu = 1;

    schedule_data[this_cpu].prev = prev;
    schedule_data[this_cpu].curr = next;

    spin_unlock_irq(&schedule_data[this_cpu].lock);

    if ( unlikely(prev == next) )
    {
        /* We won't go through the normal tail, so do this by hand */
        prev->policy &= ~SCHED_YIELD;
        goto same_process;
    }

    prepare_to_switch();
    switch_to(prev, next);
    prev = schedule_data[this_cpu].prev;
    
    prev->policy &= ~SCHED_YIELD;
    if ( prev->state == TASK_DYING ) release_task(prev);

 same_process:
    if ( test_bit(_HYP_EVENT_NEED_RESCHED, &current->hyp_events) )
        goto need_resched_back;
    return;
}


static unsigned int alloc_new_dom_mem(struct task_struct *p, unsigned int kbytes)
{

    struct list_head *temp;
    struct pfn_info *pf, *pf_head;
    unsigned int alloc_pfns;
    unsigned int req_pages;

    /* how many pages do we need to alloc? */
    req_pages = kbytes >> (PAGE_SHIFT - 10);

    /* is there enough mem to serve the request? */   
    if(req_pages > free_pfns)
        return -1;
    
    /* allocate pages and build a thread through frame_table */
    temp = free_list.next;
    printk("bd240 debug: DOM%d requesting %d pages\n", p->domain, req_pages);

    /* allocate first page */
    pf = list_entry(temp, struct pfn_info, list);
    pf->flags |= p->domain;
    temp = temp->next;
    list_del(&pf->list);
    pf->next = pf->prev = p->pg_head = (pf - frame_table);
    free_pfns--;
    pf_head = pf;

    /* allocate the rest */
    for(alloc_pfns = req_pages - 1; alloc_pfns; alloc_pfns--){
        pf = list_entry(temp, struct pfn_info, list);
        pf->flags |= p->domain;
        temp = temp->next;
        list_del(&pf->list);

        pf->next = p->pg_head;
        pf->prev = pf_head->prev;
        (frame_table + pf_head->prev)->next = (pf - frame_table);
        pf_head->prev = (pf - frame_table);

        free_pfns--;
    }
    
    p->tot_pages = req_pages;

    return 0;
}

/*
 * Initial load map:
 *  start_address:
 *     OS image
 *      ....
 *  stack_start:
 *  start_info:
 *      <one page>
 *  page tables:
 *      <enough pages>
 *  end_address:
 *  shared_info:
 *      <one page>
 */
#define MB_PER_DOMAIN 16
#include <asm/msr.h>
#include <xeno/multiboot.h>
extern int nr_mods;
extern module_t *mod;
extern unsigned char *cmdline;
int setup_guestos(struct task_struct *p, dom0_newdomain_t *params)
{
#define L2_PROT (_PAGE_PRESENT|_PAGE_RW|_PAGE_USER|_PAGE_ACCESSED)
#define L1_PROT (_PAGE_PRESENT|_PAGE_RW|_PAGE_USER|_PAGE_ACCESSED|_PAGE_DIRTY)
#define ALLOC_PAGE_FROM_DOMAIN() \
  ({ alloc_address -= PAGE_SIZE; __va(alloc_address); })
    char *src, *dst;
    int i, dom = p->domain;
    unsigned long start_address = MAX_MONITOR_ADDRESS;
    unsigned long cur_address, end_address, alloc_address, vaddr;
    unsigned long virt_load_address, virt_stack_address, virt_shinfo_address;
    unsigned long virt_ftable_start_addr = 0, virt_ftable_end_addr;
    unsigned long ft_mapping = (unsigned long)frame_table;
    unsigned int ft_size = 0;
    start_info_t  *virt_startinfo_address;
    unsigned long long time;
    l2_pgentry_t *l2tab;
    l1_pgentry_t *l1tab = NULL;
    struct pfn_info *page = NULL;
    net_ring_t *net_ring;
<<<<<<< HEAD
=======
    blk_ring_t *blk_ring;
    net_vif_t *net_vif;
>>>>>>> ea17a57b

    if ( strncmp(__va(mod[0].mod_start), "XenoGues", 8) )
    {
        printk("DOM%d: Invalid guest OS image\n", dom);
        return -1;
    }

    virt_load_address = *(unsigned long *)__va(mod[0].mod_start + 8);
    if ( (virt_load_address & (PAGE_SIZE-1)) )
    {
        printk("DOM%d: Guest OS load address not page-aligned (%08lx)\n",
               dom, virt_load_address);
        return -1;
    }

    if ( alloc_new_dom_mem(p, params->memory_kb) ) return -ENOMEM;

    /* temporary, *_address have to be reimplemented in another way
     * as we can no longer expect contiguous addr space
     */
    start_address = p->pg_head << PAGE_SHIFT; 
    alloc_address = end_address = start_address + (p->tot_pages << PAGE_SHIFT);

    /* start_address += (dom * MB_PER_DOMAIN) << 20; */ /* MB -> bytes */
    /* alloc_address = end_address = start_address + (MB_PER_DOMAIN << 20); */

    if ( (mod[nr_mods-1].mod_end-mod[0].mod_start) > 
         ((end_address-start_address)>>1) )
    {
        printk("DOM%d: Guest OS image is too large\n"
               "       (%luMB is greater than %luMB limit for a\n"
               "        %luMB address space)\n",
               dom, (mod[nr_mods-1].mod_end-mod[0].mod_start)>>20,
               (end_address-start_address)>>21,
               (end_address-start_address)>>20);
        /* XXX Should release memory from alloc_new_dom_mem here XXX */
        return -1;
    }

    /* Set up initial mappings. */
    printk("DOM%d: Mapping physmem %08lx -> %08lx (%luMB)\n", dom,
           start_address, end_address, (end_address-start_address)>>20);
    printk("DOM%d: Guest OS virtual load address is %08lx\n", dom,
           virt_load_address);
    
    l2tab = (l2_pgentry_t *)ALLOC_PAGE_FROM_DOMAIN();
    memcpy(l2tab, idle0_pg_table, sizeof(idle0_pg_table));
    memset(l2tab, 0, DOMAIN_ENTRIES_PER_L2_PAGETABLE*sizeof(l2_pgentry_t));
    p->mm.pagetable = mk_pagetable((unsigned long)l2tab);

    /*
     * NB. The upper limit on this loop does one extra page. This is to
     * make sure a pte exists when we want to map the shared_info struct.
     */

    /* bd240: not only one extra page but one + num of pages required for
     * frame_table if domain 0 is in question. this ugly for loop 
     * condition is going to change once domain building is moved out
     * of hypervisor.
     */

    if(dom == 0)
        ft_size = frame_table_size; 

    l2tab = pagetable_ptr(p->mm.pagetable) +
        l2_table_offset(virt_load_address);    
    for ( cur_address  = start_address;
          cur_address != (end_address + PAGE_SIZE + ft_size);
          cur_address += PAGE_SIZE )
    {
        if ( !((unsigned long)l1tab & (PAGE_SIZE-1)) )
        {
            l1tab = (l1_pgentry_t *)ALLOC_PAGE_FROM_DOMAIN();
            clear_page(l1tab);
            l1tab += l1_table_offset(
                virt_load_address + cur_address - start_address);
            *l2tab++ = mk_l2_pgentry(__pa(l1tab)|L2_PROT);
        }
        *l1tab++ = mk_l1_pgentry(cur_address|L1_PROT);
        
        /* New domain doesn't own shared_info page, or frame_table. */
        if ( cur_address < end_address )
        {
            page = frame_table + (cur_address >> PAGE_SHIFT);
            page->flags = dom | PGT_writeable_page;
            page->type_count = page->tot_count = 1;
        }
    }
    
    /* Pages that are part of page tables must be read-only. */
    vaddr = virt_load_address + alloc_address - start_address;
    l2tab = pagetable_ptr(p->mm.pagetable) + l2_table_offset(vaddr);
    l1tab = l2_pgentry_to_l1(*l2tab++) + l1_table_offset(vaddr);
    for ( cur_address  = alloc_address;
          cur_address != end_address;
          cur_address += PAGE_SIZE )
    {
        *l1tab++ = mk_l1_pgentry(l1_pgentry_val(*l1tab) & ~_PAGE_RW);
        if ( !((unsigned long)l1tab & (PAGE_SIZE-1)) )
            l1tab = l2_pgentry_to_l1(*l2tab++);
        page = frame_table + (cur_address >> PAGE_SHIFT);
        page->flags = dom | PGT_l1_page_table;
        page->tot_count++;
    }
    page->flags = dom | PGT_l2_page_table;

    /* Map in the the shared info structure. */
    virt_shinfo_address = end_address - start_address + virt_load_address;
    l2tab = pagetable_ptr(p->mm.pagetable) +
        l2_table_offset(virt_shinfo_address);
    l1tab = l2_pgentry_to_l1(*l2tab) +
        l1_table_offset(virt_shinfo_address);
    *l1tab = mk_l1_pgentry(__pa(p->shared_info)|L1_PROT);

    /* Set up shared info area. */
    rdtscll(time);
    p->shared_info->wall_time    = time;
    p->shared_info->domain_time  = time;
    p->shared_info->ticks_per_ms = ticks_per_usec * 1000;

    /* for DOM0, setup mapping of frame table */
    if ( dom == 0 )
    {
        virt_ftable_start_addr = virt_shinfo_address + PAGE_SIZE;
        virt_ftable_end_addr = virt_ftable_start_addr + frame_table_size;
        for(cur_address = virt_ftable_start_addr;
            cur_address < virt_ftable_end_addr;
            cur_address += PAGE_SIZE)
        {
            l2tab = pagetable_ptr(p->mm.pagetable) + l2_table_offset(cur_address);
            l1tab = l2_pgentry_to_l1(*l2tab) + l1_table_offset(cur_address); 
            *l1tab = mk_l1_pgentry(__pa(ft_mapping)|L1_PROT);
            ft_mapping += PAGE_SIZE;
        }
    }

    virt_startinfo_address = (start_info_t *)
        (alloc_address - start_address - PAGE_SIZE + virt_load_address);
    virt_stack_address  = (unsigned long)virt_startinfo_address;

    /* Install the new page tables. */
    __cli();
    __asm__ __volatile__ (
        "mov %%eax,%%cr3"
        : : "a" (__pa(pagetable_ptr(p->mm.pagetable))));

    /* Copy the guest OS image. */
    src = (char *)__va(mod[0].mod_start + 12);
    dst = (char *)virt_load_address;
    while ( src < (char *)__va(mod[nr_mods-1].mod_end) ) *dst++ = *src++;

    /* Set up start info area. */
    memset(virt_startinfo_address, 0, sizeof(*virt_startinfo_address));
    virt_startinfo_address->nr_pages = (end_address-start_address)>>PAGE_SHIFT;
    virt_startinfo_address->shared_info = 
        (shared_info_t *)virt_shinfo_address;
    virt_startinfo_address->pt_base = 
        end_address - PAGE_SIZE - start_address + virt_load_address;
    virt_startinfo_address->phys_base = start_address;
    /* NB. Next field will be NULL if dom != 0. */
    virt_startinfo_address->frame_table = virt_ftable_start_addr;

    /* Add virtual network interfaces and point to them in startinfo. */
    while (params->num_vifs-- > 0) {
        net_vif = create_net_vif(dom);
        net_ring = net_vif->net_ring;
        if (!net_ring) panic("no network ring!\n");
    }

/* XXX SMH: horrible hack to convert hypervisor VAs in SHIP to guest VAs  */
#define SHIP2GUEST(_x) (virt_shinfo_address | (((unsigned long)(_x)) & 0xFFF))

    virt_startinfo_address->net_rings = 
	(net_ring_t *)SHIP2GUEST(p->net_ring_base); 
    virt_startinfo_address->num_net_rings = p->num_net_vifs;

    /* Add block io interface */
    virt_startinfo_address->blk_ring = 
	(blk_ring_t *)SHIP2GUEST(p->blk_ring_base); 


    /* We tell OS about any modules we were given. */
    if ( nr_mods > 1 )
    {
        virt_startinfo_address->mod_start = 
            (mod[1].mod_start-mod[0].mod_start-12) + virt_load_address;
        virt_startinfo_address->mod_len = 
            mod[nr_mods-1].mod_end - mod[1].mod_start;
    }

    dst = virt_startinfo_address->cmd_line;
    if ( mod[0].string )
    {
        char *modline = (char *)__va(mod[0].string);
        for ( i = 0; i < 255; i++ )
        {
            if ( modline[i] == '\0' ) break;
            *dst++ = modline[i];
        }
    }
    *dst = '\0';

    if ( opt_nfsroot )
    {
        unsigned char boot[150];
        unsigned char ipbase[20], nfsserv[20], gateway[20], netmask[20];
        unsigned char nfsroot[70];
        snprintf(nfsroot, 70, opt_nfsroot, dom); 
        snprintf(boot, 200,
                " root=/dev/nfs ip=%s:%s:%s:%s::eth0:off nfsroot=%s",
                 quad_to_str(opt_ipbase + dom, ipbase),
                 quad_to_str(opt_nfsserv, nfsserv),
                 quad_to_str(opt_gateway, gateway),
                 quad_to_str(opt_netmask, netmask),
                 nfsroot);
        strcpy(dst, boot);
    }

    /* Reinstate the caller's page tables. */
    __asm__ __volatile__ (
        "mov %%eax,%%cr3"
        : : "a" (__pa(pagetable_ptr(current->mm.pagetable))));    
    __sti();

    new_thread(p, 
               (unsigned long)virt_load_address, 
               (unsigned long)virt_stack_address, 
               (unsigned long)virt_startinfo_address);

    return 0;
}


void __init domain_init(void)
{
    int i;
    for ( i = 0; i < NR_CPUS; i++ )
    {
        INIT_LIST_HEAD(&schedule_data[i].runqueue);
        spin_lock_init(&schedule_data[i].lock);
        schedule_data[i].prev = &idle0_task;
        schedule_data[i].curr = &idle0_task;
    }
}



#if 0
    unsigned long s = (mod[        0].mod_start + (PAGE_SIZE-1)) & PAGE_MASK;
    unsigned long e = (mod[nr_mods-1].mod_end   + (PAGE_SIZE-1)) & PAGE_MASK;
    while ( s != e ) 
    { 
        free_pages((unsigned long)__va(s), 0); 
        s += PAGE_SIZE;
    }
#endif
<|MERGE_RESOLUTION|>--- conflicted
+++ resolved
@@ -410,11 +410,8 @@
     l1_pgentry_t *l1tab = NULL;
     struct pfn_info *page = NULL;
     net_ring_t *net_ring;
-<<<<<<< HEAD
-=======
     blk_ring_t *blk_ring;
     net_vif_t *net_vif;
->>>>>>> ea17a57b
 
     if ( strncmp(__va(mod[0].mod_start), "XenoGues", 8) )
     {
