--- conflicted
+++ resolved
@@ -631,12 +631,7 @@
     __putstr("Reboot in five seconds...\n");
     spin_unlock_irqrestore(&console_lock, flags);
 
-<<<<<<< HEAD
-    debugtrace_dump();
-
     watchdog_on = 0;
-=======
->>>>>>> ecf114aa
     mdelay(5000);
     machine_restart(0);
 }
