--- conflicted
+++ resolved
@@ -257,24 +257,8 @@
 void continue_nonidle_task(void);
 
 void hypercall_create_continuation(unsigned int op, unsigned int nr_args, ...);
-<<<<<<< HEAD
-#define hypercall_may_preempt(_op, _nr_args, _args...)               \
-    do {                                                             \
-        if ( unlikely(softirq_pending(smp_processor_id())) ) {       \
-            hypercall_create_continuation(_op , _nr_args , ##_args); \
-            return _op;                                              \
-    } } while ( 0 )
-#define locked_hypercall_may_preempt(_d, _op, _nr_args, _args...)    \
-    do {                                                             \
-        if ( unlikely(softirq_pending(smp_processor_id())) ) {       \
-            hypercall_create_continuation(_op , _nr_args , ##_args); \
-            UNLOCK_BIGLOCK(_d);                                      \
-            return _op;                                              \
-    } } while ( 0 )
-=======
 #define hypercall_preempt_check() \
     (unlikely(softirq_pending(smp_processor_id())))
->>>>>>> 6d767673
 
 /* This domain_hash and domain_list are protected by the domlist_lock. */
 #define DOMAIN_HASH_SIZE 256
